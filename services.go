//
// Copyright 2017, Sander van Harmelen
//
// Licensed under the Apache License, Version 2.0 (the "License");
// you may not use this file except in compliance with the License.
// You may obtain a copy of the License at
//
//     http://www.apache.org/licenses/LICENSE-2.0
//
// Unless required by applicable law or agreed to in writing, software
// distributed under the License is distributed on an "AS IS" BASIS,
// WITHOUT WARRANTIES OR CONDITIONS OF ANY KIND, either express or implied.
// See the License for the specific language governing permissions and
// limitations under the License.
//

package gitlab

import (
	"fmt"
	"net/url"
	"time"
)

// ServicesService handles communication with the services related methods of
// the GitLab API.
//
// GitLab API docs: https://docs.gitlab.com/ce/api/services.html
type ServicesService struct {
	client *Client
}

// Service represents a GitLab service.
//
// GitLab API docs: https://docs.gitlab.com/ce/api/services.html
type Service struct {
	ID                  int        `json:"id"`
	Title               string     `json:"title"`
	CreatedAt           *time.Time `json:"created_at"`
<<<<<<< HEAD
	UpdatedAt           *time.Time `json:"update_at"`
	Active              *bool      `json:"active"`
	PushEvents          *bool      `json:"push_events"`
	IssuesEvents        *bool      `json:"issues_events"`
	MergeRequestsEvents *bool      `json:"merge_requests_events"`
	TagPushEvents       *bool      `json:"tag_push_events"`
	NoteEvents          *bool      `json:"note_events"`
=======
	UpdatedAt           *time.Time `json:"updated_at"`
	Active              bool       `json:"active"`
	PushEvents          bool       `json:"push_events"`
	IssuesEvents        bool       `json:"issues_events"`
	MergeRequestsEvents bool       `json:"merge_requests_events"`
	TagPushEvents       bool       `json:"tag_push_events"`
	NoteEvents          bool       `json:"note_events"`
	PipelineEvents      bool       `json:"pipeline_events"`
	JobEvents           bool       `json:"job_events"`
>>>>>>> e987efed
}

// SetGitLabCIServiceOptions represents the available SetGitLabCIService()
// options.
//
// GitLab API docs:
// https://docs.gitlab.com/ce/api/services.html#edit-gitlab-ci-service
type SetGitLabCIServiceOptions struct {
	Token      *string `url:"token,omitempty" json:"token,omitempty"`
	ProjectURL *string `url:"project_url,omitempty" json:"project_url,omitempty"`
}

// SetGitLabCIService sets GitLab CI service for a project.
//
// GitLab API docs:
// https://docs.gitlab.com/ce/api/services.html#edit-gitlab-ci-service
func (s *ServicesService) SetGitLabCIService(pid interface{}, opt *SetGitLabCIServiceOptions, options ...OptionFunc) (*Response, error) {
	project, err := parseID(pid)
	if err != nil {
		return nil, err
	}
	u := fmt.Sprintf("projects/%s/services/gitlab-ci", url.QueryEscape(project))

	req, err := s.client.NewRequest("PUT", u, opt, options)
	if err != nil {
		return nil, err
	}

	return s.client.Do(req, nil)
}

// DeleteGitLabCIService deletes GitLab CI service settings for a project.
//
// GitLab API docs:
// https://docs.gitlab.com/ce/api/services.html#delete-gitlab-ci-service
func (s *ServicesService) DeleteGitLabCIService(pid interface{}, options ...OptionFunc) (*Response, error) {
	project, err := parseID(pid)
	if err != nil {
		return nil, err
	}
	u := fmt.Sprintf("projects/%s/services/gitlab-ci", url.QueryEscape(project))

	req, err := s.client.NewRequest("DELETE", u, nil, options)
	if err != nil {
		return nil, err
	}

	return s.client.Do(req, nil)
}

// SetHipChatServiceOptions represents the available SetHipChatService()
// options.
//
// GitLab API docs:
// https://docs.gitlab.com/ce/api/services.html#edit-hipchat-service
type SetHipChatServiceOptions struct {
	Token *string `url:"token,omitempty" json:"token,omitempty" `
	Room  *string `url:"room,omitempty" json:"room,omitempty"`
}

// SetHipChatService sets HipChat service for a project
//
// GitLab API docs:
// https://docs.gitlab.com/ce/api/services.html#edit-hipchat-service
func (s *ServicesService) SetHipChatService(pid interface{}, opt *SetHipChatServiceOptions, options ...OptionFunc) (*Response, error) {
	project, err := parseID(pid)
	if err != nil {
		return nil, err
	}
	u := fmt.Sprintf("projects/%s/services/hipchat", url.QueryEscape(project))

	req, err := s.client.NewRequest("PUT", u, opt, options)
	if err != nil {
		return nil, err
	}

	return s.client.Do(req, nil)
}

// DeleteHipChatService deletes HipChat service for project.
//
// GitLab API docs:
// https://docs.gitlab.com/ce/api/services.html#delete-hipchat-service
func (s *ServicesService) DeleteHipChatService(pid interface{}, options ...OptionFunc) (*Response, error) {
	project, err := parseID(pid)
	if err != nil {
		return nil, err
	}
	u := fmt.Sprintf("projects/%s/services/hipchat", url.QueryEscape(project))

	req, err := s.client.NewRequest("DELETE", u, nil, options)
	if err != nil {
		return nil, err
	}

	return s.client.Do(req, nil)
}

// DroneCIService represents Drone CI service settings.
//
// GitLab API docs:
// https://docs.gitlab.com/ce/api/services.html#drone-ci
type DroneCIService struct {
	Service
	Properties *DroneCIServiceProperties `json:"properties"`
}

// DroneCIServiceProperties represents Drone CI specific properties.
//
// GitLab API docs:
// https://docs.gitlab.com/ce/api/services.html#drone-ci
type DroneCIServiceProperties struct {
	Token                 string `json:"token"`
	DroneURL              string `json:"drone_url"`
	EnableSSLVerification bool   `json:"enable_ssl_verification"`
}

// GetDroneCIService gets Drone CI service settings for a project.
//
// GitLab API docs:
// https://docs.gitlab.com/ce/api/services.html#get-drone-ci-service-settings
func (s *ServicesService) GetDroneCIService(pid interface{}, options ...OptionFunc) (*DroneCIService, *Response, error) {
	project, err := parseID(pid)
	if err != nil {
		return nil, nil, err
	}
	u := fmt.Sprintf("projects/%s/services/drone-ci", url.QueryEscape(project))

	req, err := s.client.NewRequest("GET", u, nil, options)
	if err != nil {
		return nil, nil, err
	}

	svc := new(DroneCIService)
	resp, err := s.client.Do(req, svc)
	if err != nil {
		return nil, resp, err
	}

	return svc, resp, err
}

// SetDroneCIServiceOptions represents the available SetDroneCIService()
// options.
//
// GitLab API docs:
// https://docs.gitlab.com/ce/api/services.html#createedit-drone-ci-service
type SetDroneCIServiceOptions struct {
	Token                 *string `url:"token" json:"token" `
	DroneURL              *string `url:"drone_url" json:"drone_url"`
	EnableSSLVerification *bool   `url:"enable_ssl_verification,omitempty" json:"enable_ssl_verification,omitempty"`
}

// SetDroneCIService sets Drone CI service for a project.
//
// GitLab API docs:
// https://docs.gitlab.com/ce/api/services.html#createedit-drone-ci-service
func (s *ServicesService) SetDroneCIService(pid interface{}, opt *SetDroneCIServiceOptions, options ...OptionFunc) (*Response, error) {
	project, err := parseID(pid)
	if err != nil {
		return nil, err
	}
	u := fmt.Sprintf("projects/%s/services/drone-ci", url.QueryEscape(project))

	req, err := s.client.NewRequest("PUT", u, opt, options)
	if err != nil {
		return nil, err
	}

	return s.client.Do(req, nil)
}

// DeleteDroneCIService deletes Drone CI service settings for a project.
//
// GitLab API docs:
// https://docs.gitlab.com/ce/api/services.html#delete-drone-ci-service
func (s *ServicesService) DeleteDroneCIService(pid interface{}, options ...OptionFunc) (*Response, error) {
	project, err := parseID(pid)
	if err != nil {
		return nil, err
	}
	u := fmt.Sprintf("projects/%s/services/drone-ci", url.QueryEscape(project))

	req, err := s.client.NewRequest("DELETE", u, nil, options)
	if err != nil {
		return nil, err
	}

	return s.client.Do(req, nil)
}

// SlackService represents Slack service settings.
//
// GitLab API docs:
// https://docs.gitlab.com/ce/api/services.html#slack
type SlackService struct {
	Service
	Properties *SlackServiceProperties `json:"properties"`
}

// SlackServiceProperties represents Slack specific properties.
//
// GitLab API docs:
// https://docs.gitlab.com/ce/api/services.html#slack
type SlackServiceProperties struct {
	NotifyOnlyBrokenPipelines bool `json:"notify_only_broken_pipelines"`
}

// GetSlackService gets Slack service settings for a project.
//
// GitLab API docs:
// https://docs.gitlab.com/ce/api/services.html#get-slack-service-settings
func (s *ServicesService) GetSlackService(pid interface{}, options ...OptionFunc) (*SlackService, *Response, error) {
	project, err := parseID(pid)
	if err != nil {
		return nil, nil, err
	}
	u := fmt.Sprintf("projects/%s/services/slack", url.QueryEscape(project))

	req, err := s.client.NewRequest("GET", u, nil, options)
	if err != nil {
		return nil, nil, err
	}

	svc := new(SlackService)
	resp, err := s.client.Do(req, svc)
	if err != nil {
		return nil, resp, err
	}

	return svc, resp, err
}

// SetSlackServiceOptions represents the available SetSlackService()
// options.
//
// GitLab API docs:
// https://docs.gitlab.com/ce/api/services.html#edit-slack-service
type SetSlackServiceOptions struct {
	WebHook  *string `url:"webhook,omitempty" json:"webhook,omitempty" `
	Username *string `url:"username,omitempty" json:"username,omitempty" `
	Channel  *string `url:"channel,omitempty" json:"channel,omitempty"`
}

// SetSlackService sets Slack service for a project
//
// GitLab API docs:
// https://docs.gitlab.com/ce/api/services.html#edit-slack-service
func (s *ServicesService) SetSlackService(pid interface{}, opt *SetSlackServiceOptions, options ...OptionFunc) (*Response, error) {
	project, err := parseID(pid)
	if err != nil {
		return nil, err
	}
	u := fmt.Sprintf("projects/%s/services/slack", url.QueryEscape(project))

	req, err := s.client.NewRequest("PUT", u, opt, options)
	if err != nil {
		return nil, err
	}

	return s.client.Do(req, nil)
}

// DeleteSlackService deletes Slack service for project.
//
// GitLab API docs:
// https://docs.gitlab.com/ce/api/services.html#delete-slack-service
func (s *ServicesService) DeleteSlackService(pid interface{}, options ...OptionFunc) (*Response, error) {
	project, err := parseID(pid)
	if err != nil {
		return nil, err
	}
	u := fmt.Sprintf("projects/%s/services/slack", url.QueryEscape(project))

	req, err := s.client.NewRequest("DELETE", u, nil, options)
	if err != nil {
		return nil, err
	}

	return s.client.Do(req, nil)
}

<<<<<<< HEAD
// SetJenkinsCIServiceOptions represents the available SetJenkinsCIService()
// options.
//
type SetJenkinsCIServiceOptions struct {
	URL         *string `url:"jenkins_url" json:"jenkins_url" `
	ProjectName *string `url:"project_name" json:"project_name" `
	Username    *string `url:"username" json:"username"`
	Password    *string `url:"password" json:"password"`
}

// SetJenkinsCIService sets Jenkins service for a project
//
//
func (s *ServicesService) SetJenkinsCIService(pid interface{}, opt *SetJenkinsCIServiceOptions, options ...OptionFunc) (*Response, error) {
	project, err := parseID(pid)
	if err != nil {
		return nil, err
	}
	u := fmt.Sprintf("projects/%s/services/jenkins", url.QueryEscape(project))

	req, err := s.client.NewRequest("PUT", u, opt, options)
	if err != nil {
		return nil, err
	}

	return s.client.Do(req, nil)
}

// JenkinsCIServiceProperties represents Jenkins CI specific properties.
type JenkinsCIServiceProperties struct {
	URL         *string `url:"jenkins_url" json:"jenkins_url" `
	ProjectName *string `url:"project_name" json:"project_name" `
	Username    *string `url:"username" json:"username"`
}

// JenkinsCIService represents Jenkins CI service settings.
type JenkinsCIService struct {
	Service
	Properties *JenkinsCIServiceProperties `json:"properties"`
}

// GetJenkinsCIService gets Jenkins CI service settings for a project.
//
func (s *ServicesService) GetJenkinsCIService(pid interface{}, options ...OptionFunc) (*JenkinsCIService, *Response, error) {
	project, err := parseID(pid)
	if err != nil {
		return nil, nil, err
	}
	u := fmt.Sprintf("projects/%s/services/jenkins", url.QueryEscape(project))

	req, err := s.client.NewRequest("GET", u, nil, options)
	if err != nil {
		return nil, nil, err
	}

	opt := new(JenkinsCIService)
	resp, err := s.client.Do(req, opt)
	if err != nil {
		return nil, resp, err
	}

	return opt, resp, err
=======
// JiraService represents Jira service settings.
//
// GitLab API docs:
// https://docs.gitlab.com/ce/api/services.html#jira
type JiraService struct {
	Service
	Properties *JiraServiceProperties `json:"properties"`
}

// JiraServiceProperties represents Jira specific properties.
//
// GitLab API docs:
// https://docs.gitlab.com/ce/api/services.html#jira
type JiraServiceProperties struct {
	URL                   *string `url:"url,omitempty" json:"url,omitempty"`
	ProjectKey            *string `url:"project_key,omitempty" json:"project_key,omitempty" `
	Username              *string `url:"username,omitempty" json:"username,omitempty" `
	Password              *string `url:"password,omitempty" json:"password,omitempty" `
	JiraIssueTransitionID *string `url:"jira_issue_transition_id,omitempty" json:"jira_issue_transition_id,omitempty"`
}

// GetJiraService gets Jira service settings for a project.
//
// GitLab API docs:
// https://docs.gitlab.com/ce/api/services.html#get-jira-service-settings
func (s *ServicesService) GetJiraService(pid interface{}, options ...OptionFunc) (*JiraService, *Response, error) {
	project, err := parseID(pid)
	if err != nil {
		return nil, nil, err
	}
	u := fmt.Sprintf("projects/%s/services/jira", url.QueryEscape(project))

	req, err := s.client.NewRequest("GET", u, nil, options)
	if err != nil {
		return nil, nil, err
	}

	svc := new(JiraService)
	resp, err := s.client.Do(req, svc)
	if err != nil {
		return nil, resp, err
	}

	return svc, resp, err
}

// SetJiraServiceOptions represents the available SetJiraService()
// options.
//
// GitLab API docs:
// https://docs.gitlab.com/ce/api/services.html#edit-jira-service
type SetJiraServiceOptions JiraServiceProperties

// SetJiraService sets Jira service for a project
//
// GitLab API docs:
// https://docs.gitlab.com/ce/api/services.html#edit-jira-service
func (s *ServicesService) SetJiraService(pid interface{}, opt *SetJiraServiceOptions, options ...OptionFunc) (*Response, error) {
	project, err := parseID(pid)
	if err != nil {
		return nil, err
	}
	u := fmt.Sprintf("projects/%s/services/jira", url.QueryEscape(project))

	req, err := s.client.NewRequest("PUT", u, opt, options)
	if err != nil {
		return nil, err
	}

	return s.client.Do(req, nil)
}

// DeleteJiraService deletes Jira service for project.
//
// GitLab API docs:
// https://docs.gitlab.com/ce/api/services.html#delete-jira-service
func (s *ServicesService) DeleteJiraService(pid interface{}, options ...OptionFunc) (*Response, error) {
	project, err := parseID(pid)
	if err != nil {
		return nil, err
	}
	u := fmt.Sprintf("projects/%s/services/jira", url.QueryEscape(project))

	req, err := s.client.NewRequest("DELETE", u, nil, options)
	if err != nil {
		return nil, err
	}

	return s.client.Do(req, nil)
>>>>>>> e987efed
}<|MERGE_RESOLUTION|>--- conflicted
+++ resolved
@@ -37,15 +37,6 @@
 	ID                  int        `json:"id"`
 	Title               string     `json:"title"`
 	CreatedAt           *time.Time `json:"created_at"`
-<<<<<<< HEAD
-	UpdatedAt           *time.Time `json:"update_at"`
-	Active              *bool      `json:"active"`
-	PushEvents          *bool      `json:"push_events"`
-	IssuesEvents        *bool      `json:"issues_events"`
-	MergeRequestsEvents *bool      `json:"merge_requests_events"`
-	TagPushEvents       *bool      `json:"tag_push_events"`
-	NoteEvents          *bool      `json:"note_events"`
-=======
 	UpdatedAt           *time.Time `json:"updated_at"`
 	Active              bool       `json:"active"`
 	PushEvents          bool       `json:"push_events"`
@@ -55,7 +46,6 @@
 	NoteEvents          bool       `json:"note_events"`
 	PipelineEvents      bool       `json:"pipeline_events"`
 	JobEvents           bool       `json:"job_events"`
->>>>>>> e987efed
 }
 
 // SetGitLabCIServiceOptions represents the available SetGitLabCIService()
@@ -338,70 +328,6 @@
 	return s.client.Do(req, nil)
 }
 
-<<<<<<< HEAD
-// SetJenkinsCIServiceOptions represents the available SetJenkinsCIService()
-// options.
-//
-type SetJenkinsCIServiceOptions struct {
-	URL         *string `url:"jenkins_url" json:"jenkins_url" `
-	ProjectName *string `url:"project_name" json:"project_name" `
-	Username    *string `url:"username" json:"username"`
-	Password    *string `url:"password" json:"password"`
-}
-
-// SetJenkinsCIService sets Jenkins service for a project
-//
-//
-func (s *ServicesService) SetJenkinsCIService(pid interface{}, opt *SetJenkinsCIServiceOptions, options ...OptionFunc) (*Response, error) {
-	project, err := parseID(pid)
-	if err != nil {
-		return nil, err
-	}
-	u := fmt.Sprintf("projects/%s/services/jenkins", url.QueryEscape(project))
-
-	req, err := s.client.NewRequest("PUT", u, opt, options)
-	if err != nil {
-		return nil, err
-	}
-
-	return s.client.Do(req, nil)
-}
-
-// JenkinsCIServiceProperties represents Jenkins CI specific properties.
-type JenkinsCIServiceProperties struct {
-	URL         *string `url:"jenkins_url" json:"jenkins_url" `
-	ProjectName *string `url:"project_name" json:"project_name" `
-	Username    *string `url:"username" json:"username"`
-}
-
-// JenkinsCIService represents Jenkins CI service settings.
-type JenkinsCIService struct {
-	Service
-	Properties *JenkinsCIServiceProperties `json:"properties"`
-}
-
-// GetJenkinsCIService gets Jenkins CI service settings for a project.
-//
-func (s *ServicesService) GetJenkinsCIService(pid interface{}, options ...OptionFunc) (*JenkinsCIService, *Response, error) {
-	project, err := parseID(pid)
-	if err != nil {
-		return nil, nil, err
-	}
-	u := fmt.Sprintf("projects/%s/services/jenkins", url.QueryEscape(project))
-
-	req, err := s.client.NewRequest("GET", u, nil, options)
-	if err != nil {
-		return nil, nil, err
-	}
-
-	opt := new(JenkinsCIService)
-	resp, err := s.client.Do(req, opt)
-	if err != nil {
-		return nil, resp, err
-	}
-
-	return opt, resp, err
-=======
 // JiraService represents Jira service settings.
 //
 // GitLab API docs:
@@ -491,5 +417,68 @@
 	}
 
 	return s.client.Do(req, nil)
->>>>>>> e987efed
+}
+
+// SetJenkinsCIServiceOptions represents the available SetJenkinsCIService()
+// options.
+//
+type SetJenkinsCIServiceOptions struct {
+	URL         *string `url:"jenkins_url" json:"jenkins_url" `
+	ProjectName *string `url:"project_name" json:"project_name" `
+	Username    *string `url:"username" json:"username"`
+	Password    *string `url:"password" json:"password"`
+}
+
+// SetJenkinsCIService sets Jenkins service for a project
+//
+//
+func (s *ServicesService) SetJenkinsCIService(pid interface{}, opt *SetJenkinsCIServiceOptions, options ...OptionFunc) (*Response, error) {
+	project, err := parseID(pid)
+	if err != nil {
+		return nil, err
+	}
+	u := fmt.Sprintf("projects/%s/services/jenkins", url.QueryEscape(project))
+
+	req, err := s.client.NewRequest("PUT", u, opt, options)
+	if err != nil {
+		return nil, err
+	}
+
+	return s.client.Do(req, nil)
+}
+
+// JenkinsCIServiceProperties represents Jenkins CI specific properties.
+type JenkinsCIServiceProperties struct {
+	URL         *string `url:"jenkins_url" json:"jenkins_url" `
+	ProjectName *string `url:"project_name" json:"project_name" `
+	Username    *string `url:"username" json:"username"`
+}
+
+// JenkinsCIService represents Jenkins CI service settings.
+type JenkinsCIService struct {
+	Service
+	Properties *JenkinsCIServiceProperties `json:"properties"`
+}
+
+// GetJenkinsCIService gets Jenkins CI service settings for a project.
+//
+func (s *ServicesService) GetJenkinsCIService(pid interface{}, options ...OptionFunc) (*JenkinsCIService, *Response, error) {
+	project, err := parseID(pid)
+	if err != nil {
+		return nil, nil, err
+	}
+	u := fmt.Sprintf("projects/%s/services/jenkins", url.QueryEscape(project))
+
+	req, err := s.client.NewRequest("GET", u, nil, options)
+	if err != nil {
+		return nil, nil, err
+	}
+
+	opt := new(JenkinsCIService)
+	resp, err := s.client.Do(req, opt)
+	if err != nil {
+		return nil, resp, err
+	}
+
+	return opt, resp, err
 }