--- conflicted
+++ resolved
@@ -122,45 +122,6 @@
 	return cs, resp, err
 }
 
-<<<<<<< HEAD
-//BuildEvent represents a build event
-//
-// GitLab API docs:
-// https://docs.gitlab.com/ce/web_hooks/web_hooks.html#build-events
-type BuildEvent struct {
-	ObjectKind        string  `json:"object_kind"`
-	Ref               string  `json:"ref"`
-	Tag               bool    `json:"tag"`
-	BeforeSha         string  `json:"before_sha"`
-	Sha               string  `json:"sha"`
-	BuildID           int     `json:"build_id"`
-	BuildName         string  `json:"build_name"`
-	BuildStage        string  `json:"build_stage"`
-	BuildStatus       string  `json:"build_status"`
-	BuildStartedAt    string  `json:"build_started_at"`
-	BuildFinishedAt   string  `json:"build_finished_at"`
-	BuildDuration     float64 `json:"build_duration"`
-	BuildAllowFailure bool    `json:"build_allow_failure"`
-	ProjectID         int     `json:"project_id"`
-	ProjectName       string  `json:"project_name"`
-	User              struct {
-		ID    int    `json:"id"`
-		Name  string `json:"name"`
-		Email string `json:"email"`
-	} `json:"user"`
-	Commit struct {
-		ID          int    `json:"id"`
-		Sha         string `json:"sha"`
-		Message     string `json:"message"`
-		AuthorName  string `json:"author_name"`
-		AuthorEmail string `json:"author_email"`
-		Status      string `json:"status"`
-		Duration    string `json:"duration"`
-		StartedAt   string `json:"started_at"`
-		FinishedAt  string `json:"finished_at"`
-	} `json:"commit"`
-	Repository *Repository `json:"repository"`
-=======
 // ListProjectContributionEvents gets a list currently authenticated user's events
 //
 // GitLab API docs: https://docs.gitlab.com/ce/api/events.html#list-a-project-39-s-visible-events
@@ -183,5 +144,4 @@
 	}
 
 	return cs, resp, err
->>>>>>> 365be62c
 }